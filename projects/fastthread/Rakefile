
require 'rubygems'
gem 'echoe', '>=2.7.11'
require 'echoe'

Echoe.new("fastthread") do |p|
  p.project = "mongrel"
  p.author = "MenTaLguY <mental@rydia.net>"
  p.email = "mental@rydia.net"
  p.summary = "Optimized replacement for thread.rb primitives"
  p.extensions = "ext/fastthread/extconf.rb"
  p.clean_pattern = ['build/*', '**/*.o', '**/*.so', '**/*.a', 'lib/*-*', '**/*.log', "ext/fastthread/*.{bundle,so,obj,pdb,lib,def,exp}", "ext/fastthread/Makefile", "pkg", "lib/*.bundle", "*.gem", ".config"]

  p.need_tar_gz = false
  p.need_tgz = true
  # FIXME: find a workaround to have multiple key chains outside the Rakefile
  # tried GEM_CERTIFICATE_CHAIN but produces an asn1 error
  p.certificate_chain = [
    '~/projects/gem_certificates/mongrel-public_cert.pem',
    '~/projects/gem_certificates/luislavena-mongrel-public_cert.pem'
  ]
  #p.certificate_chain = ['/Users/eweaver/p/configuration/gem_certificates/mongrel/mongrel-public_cert.pem',
  #  '/Users/eweaver/p/configuration/gem_certificates/evan_weaver-mongrel-public_cert.pem']    
  p.require_signed = true

<<<<<<< HEAD
  p.eval = proc do  
    if RUBY_PLATFORM.match("win32")
      extensions.clear
      self.files += ['lib/fastthread.so']
      self.platform = Gem::Platform::CURRENT
=======
  p.eval = proc do
    if Platform.windows?
      self.platform = Gem::Platform::CURRENT
      self.files += ['lib/fastthread.so']
>>>>>>> fa3f48f6
      task :package => [:clean, :compile]
    end
  end
end

def move_extensions
  Dir["ext/**/*.#{Config::CONFIG['DLEXT']}"].each { |file| mv file, "lib/" }
end

case RUBY_PLATFORM
when /mswin/
  filename = "lib/fastthread.so"
  file filename do
    Dir.chdir("ext/fastthread") do
      ruby "extconf.rb"
      system(PLATFORM =~ /mswin/ ? 'nmake' : 'make')
    end
    move_extensions
  end
  task :compile => [filename]
end<|MERGE_RESOLUTION|>--- conflicted
+++ resolved
@@ -13,46 +13,16 @@
 
   p.need_tar_gz = false
   p.need_tgz = true
-  # FIXME: find a workaround to have multiple key chains outside the Rakefile
-  # tried GEM_CERTIFICATE_CHAIN but produces an asn1 error
-  p.certificate_chain = [
-    '~/projects/gem_certificates/mongrel-public_cert.pem',
-    '~/projects/gem_certificates/luislavena-mongrel-public_cert.pem'
-  ]
-  #p.certificate_chain = ['/Users/eweaver/p/configuration/gem_certificates/mongrel/mongrel-public_cert.pem',
-  #  '/Users/eweaver/p/configuration/gem_certificates/evan_weaver-mongrel-public_cert.pem']    
+  p.certificate_chain = ['/Users/eweaver/p/configuration/gem_certificates/mongrel/mongrel-public_cert.pem',
+    '/Users/eweaver/p/configuration/gem_certificates/evan_weaver-mongrel-public_cert.pem']    
   p.require_signed = true
 
-<<<<<<< HEAD
-  p.eval = proc do  
-    if RUBY_PLATFORM.match("win32")
-      extensions.clear
-      self.files += ['lib/fastthread.so']
-      self.platform = Gem::Platform::CURRENT
-=======
   p.eval = proc do
     if Platform.windows?
       self.platform = Gem::Platform::CURRENT
       self.files += ['lib/fastthread.so']
->>>>>>> fa3f48f6
       task :package => [:clean, :compile]
     end
   end
-end
 
-def move_extensions
-  Dir["ext/**/*.#{Config::CONFIG['DLEXT']}"].each { |file| mv file, "lib/" }
-end
-
-case RUBY_PLATFORM
-when /mswin/
-  filename = "lib/fastthread.so"
-  file filename do
-    Dir.chdir("ext/fastthread") do
-      ruby "extconf.rb"
-      system(PLATFORM =~ /mswin/ ? 'nmake' : 'make')
-    end
-    move_extensions
-  end
-  task :compile => [filename]
 end