
module Mongrel

  # Every standard HTTP code mapped to the appropriate message.  These are
  # used so frequently that they are placed directly in Mongrel for easy
  # access rather than Mongrel::Const itself.
  HTTP_STATUS_CODES = {  
    100  => 'Continue', 
    101  => 'Switching Protocols', 
    200  => 'OK', 
    201  => 'Created', 
    202  => 'Accepted', 
    203  => 'Non-Authoritative Information', 
    204  => 'No Content', 
    205  => 'Reset Content', 
    206  => 'Partial Content', 
    300  => 'Multiple Choices', 
    301  => 'Moved Permanently', 
    302  => 'Moved Temporarily', 
    303  => 'See Other', 
    304  => 'Not Modified', 
    305  => 'Use Proxy', 
    400  => 'Bad Request', 
    401  => 'Unauthorized', 
    402  => 'Payment Required', 
    403  => 'Forbidden', 
    404  => 'Not Found', 
    405  => 'Method Not Allowed', 
    406  => 'Not Acceptable', 
    407  => 'Proxy Authentication Required', 
    408  => 'Request Time-out', 
    409  => 'Conflict', 
    410  => 'Gone', 
    411  => 'Length Required', 
    412  => 'Precondition Failed', 
    413  => 'Request Entity Too Large', 
    414  => 'Request-URI Too Large', 
    415  => 'Unsupported Media Type', 
    500  => 'Internal Server Error', 
    501  => 'Not Implemented', 
    502  => 'Bad Gateway', 
    503  => 'Service Unavailable', 
    504  => 'Gateway Time-out', 
    505  => 'HTTP Version not supported'
  }

  # Frequently used constants when constructing requests or responses.  Many times
  # the constant just refers to a string with the same contents.  Using these constants
  # gave about a 3% to 10% performance improvement over using the strings directly.
  # Symbols did not really improve things much compared to constants.
  #
  # While Mongrel does try to emulate the CGI/1.2 protocol, it does not use the REMOTE_IDENT,
  # REMOTE_USER, or REMOTE_HOST parameters since those are either a security problem or 
  # too taxing on performance.
  module Const
    DATE = "Date".freeze

    # This is the part of the path after the SCRIPT_NAME.  URIClassifier will determine this.
    PATH_INFO="PATH_INFO".freeze

    # This is the initial part that your handler is identified as by URIClassifier.
    SCRIPT_NAME="SCRIPT_NAME".freeze

    # The original URI requested by the client.  Passed to URIClassifier to build PATH_INFO and SCRIPT_NAME.
    REQUEST_URI='REQUEST_URI'.freeze
    REQUEST_PATH='REQUEST_PATH'.freeze

<<<<<<< HEAD
    MONGREL_VERSION="1.2".freeze
=======
    MONGREL_VERSION="1.2.0".freeze
>>>>>>> fa3f48f6

    MONGREL_TMP_BASE="mongrel".freeze

    # A standard 400 response for a request which generates a http parse exception
    ERROR_400_RESPONSE="HTTP/1.1 400 Bad Request\r\nConnection: close\r\nServer: Mongrel #{MONGREL_VERSION}\r\n\r\nBAD REQUEST".freeze

    # The standard empty 404 response for bad requests.  Use Error4040Handler for custom stuff.
    ERROR_404_RESPONSE="HTTP/1.1 404 Not Found\r\nConnection: close\r\nServer: Mongrel #{MONGREL_VERSION}\r\n\r\nNOT FOUND".freeze

    CONTENT_LENGTH="CONTENT_LENGTH".freeze

    # A common header for indicating the server is too busy.  Not used yet.
    ERROR_503_RESPONSE="HTTP/1.1 503 Service Unavailable\r\n\r\nBUSY".freeze

    # The basic max request size we'll try to read.
    CHUNK_SIZE=(16 * 1024)

    # This is the maximum header that is allowed before a client is booted.  The parser detects
    # this, but we'd also like to do this as well.
    MAX_HEADER=1024 * (80 + 32)

    # Maximum request body size before it is moved out of memory and into a tempfile for reading.
    MAX_BODY=MAX_HEADER

    # A frozen format for this is about 15% faster
    STATUS_FORMAT = "HTTP/1.1 %d %s\r\nConnection: close\r\n".freeze
    CONTENT_TYPE = "Content-Type".freeze
    LAST_MODIFIED = "Last-Modified".freeze
    ETAG = "ETag".freeze
    SLASH = "/".freeze
    REQUEST_METHOD="REQUEST_METHOD".freeze
    GET="GET".freeze
    HEAD="HEAD".freeze
    # ETag is based on the apache standard of hex mtime-size-inode (inode is 0 on win32)
    ETAG_FORMAT="\"%x-%x-%x\"".freeze
    HEADER_FORMAT="%s: %s\r\n".freeze
    LINE_END="\r\n".freeze
    REMOTE_ADDR="REMOTE_ADDR".freeze
    HTTP_X_FORWARDED_FOR="HTTP_X_FORWARDED_FOR".freeze
    HTTP_IF_MODIFIED_SINCE="HTTP_IF_MODIFIED_SINCE".freeze
    HTTP_IF_NONE_MATCH="HTTP_IF_NONE_MATCH".freeze
    REDIRECT = "HTTP/1.1 302 Found\r\nLocation: %s\r\nConnection: close\r\n\r\n".freeze
    HOST = "HOST".freeze
  end

end<|MERGE_RESOLUTION|>--- conflicted
+++ resolved
@@ -65,16 +65,9 @@
     REQUEST_URI='REQUEST_URI'.freeze
     REQUEST_PATH='REQUEST_PATH'.freeze
 
-<<<<<<< HEAD
-    MONGREL_VERSION="1.2".freeze
-=======
     MONGREL_VERSION="1.2.0".freeze
->>>>>>> fa3f48f6
 
     MONGREL_TMP_BASE="mongrel".freeze
-
-    # A standard 400 response for a request which generates a http parse exception
-    ERROR_400_RESPONSE="HTTP/1.1 400 Bad Request\r\nConnection: close\r\nServer: Mongrel #{MONGREL_VERSION}\r\n\r\nBAD REQUEST".freeze
 
     # The standard empty 404 response for bad requests.  Use Error4040Handler for custom stuff.
     ERROR_404_RESPONSE="HTTP/1.1 404 Not Found\r\nConnection: close\r\nServer: Mongrel #{MONGREL_VERSION}\r\n\r\nNOT FOUND".freeze
@@ -114,5 +107,4 @@
     REDIRECT = "HTTP/1.1 302 Found\r\nLocation: %s\r\nConnection: close\r\n\r\n".freeze
     HOST = "HOST".freeze
   end
-
 end